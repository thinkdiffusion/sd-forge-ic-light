--- conflicted
+++ resolved
@@ -1,3 +1,4 @@
+from ldm_patched.modules.model_management import get_torch_device
 from ldm_patched.modules.model_patcher import ModelPatcher
 from ldm_patched.modules.utils import load_torch_file
 
@@ -10,17 +11,9 @@
     StableDiffusionProcessingTxt2Img,
     StableDiffusionProcessingImg2Img,
 )
-<<<<<<< HEAD
 
 from scripts.model_loader import ModelType
 from scripts.ic_modes import t2i_fc, t2i_fbc, i2i_fc
-=======
-from modules.paths import models_path
-from ldm_patched.modules.utils import load_torch_file
-from ldm_patched.modules.model_patcher import ModelPatcher
-from ldm_patched.modules.sd import VAE
-from ldm_patched.modules.model_management import get_torch_device
->>>>>>> 4ed77535
 
 from libiclight.ic_light_nodes import ICLight
 from libiclight.rembg_utils import run_rmbg
@@ -436,20 +429,8 @@
         if (self.args is None) or (not self.args.enabled):
             return
 
-<<<<<<< HEAD
-        device = torch.device("cuda")
+        device = get_torch_device()
         input_rgb: np.ndarray = run_rmbg(self.args.input_fg)
-=======
-        device = get_torch_device()
-        rmbg = BriaRMBG.from_pretrained("briaai/RMBG-1.4").to(device=device)
-        alpha = run_rmbg(rmbg, img=args.input_fg, device=device)
-        input_rgb: np.ndarray = (
-            # Make masked area grey.
-            (args.input_fg.astype(np.float32) * alpha + (1 - alpha) * 127)
-            .astype(np.uint8)
-            .clip(0, 255)
-        )
->>>>>>> 4ed77535
 
         work_model: ModelPatcher = p.sd_model.forge_objects.unet.clone()
         vae = p.sd_model.forge_objects.vae.clone()
